--- conflicted
+++ resolved
@@ -27,7 +27,6 @@
                             </div>
                         </div>
                     </div>
-<<<<<<< HEAD
                     <div class="row">
                         <div class="col-md-6">
                             <div class="box">
@@ -95,33 +94,6 @@
                                         <p class="empty" ng-show="newGroupList.state == 'no-results'">{% trans "There are no events within the selected time window." %}</p>
                                     </div>
                                 </div>
-=======
-                    <div class="row-fluid">
-                        <div class="span6">
-                            <div class="page-header clearfix">
-                                <h3 class="pull-left">{% trans "Trends" %}</h3>
-                                <ul class="nav nav-pills nav-small pull-right">
-                                    <li><a href="#top_events" data-toggle="ajtab" data-uri="{% url 'sentry-api-groups-trends' organization.slug team.slug %}?minutes=15&amp;limit=5">{% trans "15 minutes" %}</a></li>
-                                    <li><a href="#top_events" data-toggle="ajtab" data-uri="{% url 'sentry-api-groups-trends' organization.slug team.slug %}?minutes=60&amp;limit=5">{% trans "60 minutes" %}</a></li>
-                                    <li class="active"><a href="#top_events" data-toggle="ajtab" data-uri="{% url 'sentry-api-groups-trends' organization.slug team.slug %}?minutes=1440&amp;limit=5">{% trans "24 hours" %}</a></li>
-                                </ul>
-                            </div>
-                            <div class="tab-content">
-                                <div class="tab-pane active" id="top_events"><p>{% trans "Loading ..." %}</p></div>
-                            </div>
-                        </div>
-                        <div class="span6">
-                            <div class="page-header clearfix">
-                                <h3 class="pull-left">{% trans "New Events" %}</h3>
-                                <ul class="nav nav-pills nav-small pull-right">
-                                    <li><a href="#new_events" data-toggle="ajtab" data-uri="{% url 'sentry-api-groups-new' organization.slug team.slug %}?minutes=15&amp;limit=5">{% trans "15 minutes" %}</a></li>
-                                    <li><a href="#new_events" data-toggle="ajtab" data-uri="{% url 'sentry-api-groups-new' organization.slug team.slug %}?minutes=60&amp;limit=5">{% trans "60 minutes" %}</a></li>
-                                    <li class="active"><a href="#new_events" data-toggle="ajtab" data-uri="{% url 'sentry-api-groups-new' organization.slug team.slug %}?minutes=1440&amp;limit=5">{% trans "24 hours" %}</a></li>
-                                </ul>
-                            </div>
-                            <div class="tab-content">
-                                <div class="tab-pane active" id="new_events"><p>{% trans "Loading ..." %}</p></div>
->>>>>>> ec8e801d
                             </div>
                         </div>
                     </div>
