--- conflicted
+++ resolved
@@ -76,17 +76,11 @@
     'django-crispy-forms>=1.2.3,<1.3.0',
     'django-paging>=0.2.5,<0.3.0',
     'django-picklefield>=0.3.0,<0.4.0',
-<<<<<<< HEAD
-    'django-static-compiler>=0.3.0,<0.4.0',
-    'django-templatetag-sugar>=0.1.0,<0.2.0',
-=======
     'django-recaptcha>=1.0.0,<1.1.0',
-    'django-social-auth>=0.7.28,<0.8.0',
     'django-statsd-mozilla>=0.3.8.0,<0.3.9.0',
     'django-sudo>=1.1.0,<1.2.0',
-    'django-templatetag-sugar>=0.1.0',
+    'django-templatetag-sugar>=0.1.0,<0.2.0',
     'djangorestframework>=2.3.8,<2.4.0',
->>>>>>> b08fa010
     'email-reply-parser>=0.2.0,<0.3.0',
     'enum34>=0.9.18,<0.10.0',
     'gunicorn>=0.17.2,<0.18.0',
